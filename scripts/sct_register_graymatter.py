#!/usr/bin/env python
#
# multi-label registration of spinal cord internal structure
#
# ----------------------------------------------------------------------------
# Copyright (c) 2013 Polytechnique Montreal <www.neuro.polymtl.ca>
# Authors: Sara Dupont
# Modified: 2015-05-20
#
# About the license: see the file LICENSE.TXT
###############################################################################
import os
import shutil
import sys

import msct_image
import msct_parser
import sct_convert
import sct_create_mask
import sct_crop_image
import sct_utils as sct


class Param(object):
    def __init__(self):
        self.thr = 0.5
        self.gap = (100, 200)
        self.smooth = 0.8
        self.param_reg = 'step=1,type=im,algo=slicereg,metric=MeanSquares:step=2,type=im,algo=syn,metric=MeanSquares,iter=10,smooth=0,shrink=2:step=3,type=im,algo=bsplinesyn,metric=MeanSquares,iter=5,smooth=0'
        self.output_folder = './'
        self.verbose = 1
        self.remove_tmp = 1
        self.qc = 1


class MultiLabelRegistration(object):
    def __init__(self,
                 fname_gm,
                 fname_wm,
                 path_template,
                 fname_warp_template2target,
                 param=None,
                 fname_warp_target2template=None,
                 apply_warp_template=0):
        if param is None:
            self.param = Param()
        else:
            self.param = param
        self.fname_gm = fname_gm
        self.im_gm = msct_image.Image(fname_gm)
        self.im_wm = msct_image.Image(fname_wm)
        self.path_template = sct.slash_at_the_end(path_template, 1)
        if 'MNI-Poly-AMU_GM.nii.gz' in os.listdir(self.path_template + 'template/'):
            self.im_template_gm = msct_image.Image(self.path_template + 'template/MNI-Poly-AMU_GM.nii.gz')
            self.im_template_wm = msct_image.Image(self.path_template + 'template/MNI-Poly-AMU_WM.nii.gz')
            self.template = 'MNI-Poly-AMU'
        else:
            self.im_template_gm = msct_image.Image(self.path_template + 'template/PAM50_gm.nii.gz')
            self.im_template_wm = msct_image.Image(self.path_template + 'template/PAM50_wm.nii.gz')
            self.template = 'PAM50'

        # Previous warping fields:
        self.fname_warp_template2target = fname_warp_template2target
        self.fname_warp_target2template = fname_warp_target2template

        # new warping fields:
        self.fname_warp_template2gm = ''
        self.fname_wwarp_gm2template = ''
        self.apply_warp_template = apply_warp_template

    def register(self):
        # accentuate separation WM/GM
        self.im_gm = thr_im(self.im_gm, 0.01, self.param.thr)
        self.im_wm = thr_im(self.im_wm, 0.01, self.param.thr)
        self.im_template_gm = thr_im(self.im_template_gm, 0.01, self.param.thr)
        self.im_template_wm = thr_im(self.im_template_wm, 0.01, self.param.thr)

        ## create multilabel images:
        # copy GM images to keep header information
        im_automatic_ml = self.im_gm.copy()
        im_template_ml = self.im_template_gm.copy()

        # create multi-label segmentation with GM*200 + WM*100 (100 and 200 encoded in self.param.gap)
        im_automatic_ml.data = self.param.gap[1] * self.im_gm.data + self.param.gap[0] * self.im_wm.data
        im_template_ml.data = self.param.gap[1] * self.im_template_gm.data + self.param.gap[
            0] * self.im_template_wm.data

        # set new names
        fname_automatic_ml = 'multilabel_automatic_seg.nii.gz'
        fname_template_ml = 'multilabel_template_seg.nii.gz'
        im_automatic_ml.setFileName(fname_automatic_ml)
        im_template_ml.setFileName(fname_template_ml)

        # Create temporary folder and put files in it
        tmp_dir = sct.tmp_create()

        path_gm, file_gm, ext_gm = sct.extract_fname(self.fname_gm)
        path_warp_template2target, file_warp_template2target, ext_warp_template2target = sct.extract_fname(
            self.fname_warp_template2target)

        sct_convert.convert(self.fname_gm, tmp_dir + file_gm + ext_gm)
        sct_convert.convert(
            self.fname_warp_template2target,
            tmp_dir + file_warp_template2target + ext_warp_template2target,
            squeeze_data=0)
        if self.fname_warp_target2template is not None:
            path_warp_target2template, file_warp_target2template, ext_warp_target2template = sct.extract_fname(
                self.fname_warp_target2template)
            sct_convert.convert(
                self.fname_warp_target2template,
                tmp_dir + file_warp_target2template + ext_warp_target2template,
                squeeze_data=0)

        os.chdir(tmp_dir)
        # save images
        im_automatic_ml.save(force_cwd=True)
        im_template_ml.save(force_cwd=True)

        # apply template2image warping field
        if self.apply_warp_template == 1:
            fname_template_ml_new = sct.add_suffix(fname_template_ml, '_r')
            sct.run('sct_apply_transfo -i ' + fname_template_ml + ' -d ' + fname_automatic_ml + ' -w ' +
                    file_warp_template2target + ext_warp_template2target + ' -o ' + fname_template_ml_new)
            fname_template_ml = fname_template_ml_new
        nx, ny, nz, nt, px, py, pz, pt = im_automatic_ml.dim
        size_mask = int(22.5 / px)
        fname_mask = 'square_mask.nii.gz'
        options = '-i ' + fname_automatic_ml + ' -p centerline,' + fname_automatic_ml + ' -f box -size '\
                 + str(size_mask) + ' -o ' + fname_mask
        sct_create_mask.main(options.split())

        fname_automatic_ml, xi, xf, yi, yf, zi, zf = crop_im(fname_automatic_ml, fname_mask)
        fname_template_ml, xi, xf, yi, yf, zi, zf = crop_im(fname_template_ml, fname_mask)

        path_automatic_ml, file_automatic_ml, ext_automatic_ml = sct.extract_fname(fname_automatic_ml)
        path_template_ml, file_template_ml, ext_template_ml = sct.extract_fname(fname_template_ml)

        # Register multilabel images together
        cmd_reg = 'sct_register_multimodal -i ' + fname_template_ml + ' -d ' + fname_automatic_ml + ' -param ' + self.param.param_reg
        if 'centermass' in self.param.param_reg:
            fname_template_ml_seg = sct.add_suffix(fname_template_ml, '_bin')
            sct.run('sct_maths -i ' + fname_template_ml + ' -bin 0 -o ' + fname_template_ml_seg)

            fname_automatic_ml_seg = sct.add_suffix(fname_automatic_ml, '_bin')
            # sct.run('sct_maths -i '+fname_automatic_ml+' -thr 50 -o '+fname_automatic_ml_seg)
            sct.run('sct_maths -i ' + fname_automatic_ml + ' -bin 50 -o ' + fname_automatic_ml_seg)

            cmd_reg += ' -iseg ' + fname_template_ml_seg + ' -dseg ' + fname_automatic_ml_seg

        sct.run(cmd_reg)
        fname_warp_multilabel_template2auto = 'warp_' + file_template_ml + '2' + file_automatic_ml + '.nii.gz'
        fname_warp_multilabel_auto2template = 'warp_' + file_automatic_ml + '2' + file_template_ml + '.nii.gz'

<<<<<<< HEAD
        self.fname_warp_template2gm = 'warp_template2' + file_gm + '.nii.gz'
=======
        self.fname_warp_template2gm = sct.extract_fname(self.fname_warp_template2target)[1] + '_reg_gm' +sct.extract_fname(self.fname_warp_template2target)[2]
        # fname_warp_multilabel_template2auto = pad_im(fname_warp_multilabel_template2auto, nx, ny, nz, xi, xf, yi, yf, zi, zf)
        # fname_warp_multilabel_auto2template = pad_im(fname_warp_multilabel_auto2template, nx, ny, nz, xi, xf, yi, yf, zi, zf)
>>>>>>> 9db81bec

        sct.run('sct_concat_transfo -w ' + file_warp_template2target + ext_warp_template2target + ',' +
                fname_warp_multilabel_template2auto + ' -d ' + file_gm + ext_gm + ' -o ' + self.fname_warp_template2gm)

        if self.fname_warp_target2template is not None:
            path_script = os.path.dirname(__file__)
            path_sct = os.path.dirname(path_script)
            if self.template == 'MNI-Poly-AMU':
                fname_dest = path_sct + '/data/MNI-Poly-AMU/template/MNI-Poly-AMU_T2.nii.gz'
            elif self.template == 'PAM50':
                fname_dest = path_sct + '/data/PAM50/template/PAM50_t2.nii.gz'

<<<<<<< HEAD
            self.fname_warp_gm2template = 'warp_' + file_gm + '_gm2template.nii.gz'
            sct.run('sct_concat_transfo -w ' + fname_warp_multilabel_auto2template + ',' + file_warp_target2template +
                    ext_warp_target2template + ' -d ' + fname_dest + ' -o ' + self.fname_warp_gm2template)
=======
            self.fname_warp_gm2template = sct.extract_fname(self.fname_warp_target2template)[1] + '_reg_gm' +sct.extract_fname(self.fname_warp_target2template)[2]
            sct.run('sct_concat_transfo -w '+fname_warp_multilabel_auto2template+','+file_warp_target2template+ext_warp_target2template+' -d '+fname_dest+' -o '+self.fname_warp_gm2template)
>>>>>>> 9db81bec

        os.chdir('..')

        sct.generate_output_file(tmp_dir + self.fname_warp_template2gm,
                                 self.param.output_folder + self.fname_warp_template2gm)
        if self.fname_warp_target2template is not None:
            sct.generate_output_file(tmp_dir + self.fname_warp_gm2template,
                                     self.param.output_folder + self.fname_warp_gm2template)

        if self.param.qc:
            fname_grid_warped = visualize_warp(
                tmp_dir + fname_warp_multilabel_template2auto, rm_tmp=self.param.remove_tmp)
            path_grid_warped, file_grid_warped, ext_grid_warped = sct.extract_fname(fname_grid_warped)
            sct.generate_output_file(fname_grid_warped, self.param.output_folder + file_grid_warped + ext_grid_warped)

        if self.param.remove_tmp:
            shutil.rmtree(tmp_dir, ignore_errors=True)

    def validation(self, fname_manual_gmseg, fname_sc_seg):
        path_manual_gmseg, file_manual_gmseg, ext_manual_gmseg = sct.extract_fname(fname_manual_gmseg)
        path_sc_seg, file_sc_seg, ext_sc_seg = sct.extract_fname(fname_sc_seg)

        # Create tmp folder and copy files in it
        tmp_dir = sct.tmp_create()
        shutil.copy(fname_manual_gmseg, tmp_dir + file_manual_gmseg + ext_manual_gmseg)
        shutil.copy(fname_sc_seg, tmp_dir + file_sc_seg + ext_sc_seg)
        shutil.copy( self.param.output_folder + self.fname_warp_template2gm,
                     tmp_dir + self.fname_warp_template2gm)
        os.chdir(tmp_dir)

        sct.run('sct_warp_template -d ' + fname_manual_gmseg + ' -w ' + self.fname_warp_template2gm + ' -qc 0 -a 0')
        if 'MNI-Poly-AMU_GM.nii.gz' in os.listdir('label/template/'):
            im_new_template_gm = msct_image.Image('label/template/MNI-Poly-AMU_GM.nii.gz')
            im_new_template_wm = msct_image.Image('label/template/MNI-Poly-AMU_WM.nii.gz')
        else:
            im_new_template_gm = msct_image.Image('label/template/PAM50_gm.nii.gz')
            im_new_template_wm = msct_image.Image('label/template/PAM50_wm.nii.gz')

        im_new_template_gm = thr_im(im_new_template_gm, self.param.thr, self.param.thr)
        im_new_template_wm = thr_im(im_new_template_wm, self.param.thr, self.param.thr)

        self.im_template_gm = thr_im(self.im_template_gm, self.param.thr, self.param.thr)
        self.im_template_wm = thr_im(self.im_template_wm, self.param.thr, self.param.thr)

        fname_new_template_gm = 'new_template_gm.nii.gz'
        im_new_template_gm.setFileName(fname_new_template_gm)
        im_new_template_gm.save()

        fname_new_template_wm = 'new_template_wm.nii.gz'
        im_new_template_wm.setFileName(fname_new_template_wm)
        im_new_template_wm.save()

        fname_old_template_wm = 'old_template_wm.nii.gz'
        self.im_template_wm.setFileName(fname_old_template_wm)
        self.im_template_wm.save()

        fname_old_template_gm = 'old_template_gm.nii.gz'
        self.im_template_gm.setFileName(fname_old_template_gm)
        self.im_template_gm.save()

        fname_manual_wmseg = 'target_manual_wmseg.nii.gz'
        sct.run('sct_maths -i ' + file_sc_seg + ext_sc_seg + ' -sub ' + file_manual_gmseg + ext_manual_gmseg + ' -o ' +
                fname_manual_wmseg)

        # Compute Hausdorff distance
        status, output_old_hd = sct.run('sct_compute_hausdorff_distance -i ' + fname_old_template_gm + ' -r ' +
                                        file_manual_gmseg + ext_manual_gmseg + ' -t 1  -v 1')
        status, output_new_hd = sct.run('sct_compute_hausdorff_distance -i ' + fname_new_template_gm + ' -r ' +
                                        file_manual_gmseg + ext_manual_gmseg + ' -t 1  -v 1')

        hd_name = 'hd_md_multilabel_reg.txt'
        hd_fic = open(hd_name, 'w')
        hd_fic.write(
            'The "diff" columns are comparisons between regular template registration and corrected template registration according to SC internal structure\n'
            'Diff = metric_regular_reg - metric_corrected_reg\n')
        hd_fic.write('#Slice, HD, HD diff, MD, MD diff\n')

        no_ref_slices = []

        init_hd = "Hausdorff's distance  -  First relative Hausdorff's distance median - Second relative Hausdorff's distance median(all in mm)\n"
        old_gm_hd = output_old_hd[output_old_hd.find(init_hd) + len(init_hd):].split('\n')
        new_gm_hd = output_new_hd[output_new_hd.find(init_hd) + len(init_hd):].split('\n')

        for i in range(len(old_gm_hd) - 3):  # last two lines are informations
            i_old, val_old = old_gm_hd[i].split(':')
            i_new, val_new = new_gm_hd[i].split(':')
            i_old = int(i_old[-2:])
            i_new = int(i_new[-2:])

            assert i == i_old == i_new, 'ERROR: when comparing Hausdorff distances, slice numbers differs.'
            hd_old, med1_old, med2_old = val_old.split('-')
            hd_new, med1_new, med2_new = val_new.split('-')

            if float(hd_old) == 0.0:
                no_ref_slices.append(i)
                hd_fic.write(str(i) + ', NO MANUAL SEGMENTATION\n')
            else:
                md_new = max(float(med1_new), float(med2_new))
                md_old = max(float(med1_old), float(med2_old))

                hd_fic.write(
                    str(i) + ', ' + hd_new + ', ' + str(float(hd_old) - float(hd_new)) + ', ' + str(md_new) + ', ' +
                    str(md_old - md_new) + '\n')
        hd_fic.close()

        # Compute Dice coefficient
        # --- DC old template
        try:
            status_old_gm, output_old_gm = sct.run('sct_dice_coefficient -i ' + file_manual_gmseg + ext_manual_gmseg +
                                                   ' -d ' + fname_old_template_gm + ' -2d-slices 2',
                                                   error_exit='warning',
                                                   raise_exception=True)
        except Exception:
            # put the result and the reference in the same space using a registration with ANTs with no iteration:
            corrected_manual_gmseg = file_manual_gmseg + '_in_old_template_space' + ext_manual_gmseg
            sct.run('isct_antsRegistration -d 3 -t Translation[0] -m MI[' + fname_old_template_gm + ',' +
                    file_manual_gmseg + ext_manual_gmseg + ',1,16] -o [reg_ref_to_res,' + corrected_manual_gmseg +
                    '] -n BSpline[3] -c 0 -f 1 -s 0')
            # sct.run('sct_maths -i '+corrected_manual_gmseg+' -thr 0.1 -o '+corrected_manual_gmseg)
            sct.run('sct_maths -i ' + corrected_manual_gmseg + ' -bin 0.1 -o ' + corrected_manual_gmseg)
            status_old_gm, output_old_gm = sct.run(
                'sct_dice_coefficient -i ' + corrected_manual_gmseg + ' -d ' + fname_old_template_gm + '  -2d-slices 2',
                error_exit='warning')

        try:
            status_old_wm, output_old_wm = sct.run(
                'sct_dice_coefficient -i ' + fname_manual_wmseg + ' -d ' + fname_old_template_wm + ' -2d-slices 2',
                error_exit='warning',
                raise_exception=True)
        except Exception:
            # put the result and the reference in the same space using a registration with ANTs with no iteration:
            path_manual_wmseg, file_manual_wmseg, ext_manual_wmseg = sct.extract_fname(fname_manual_wmseg)
            corrected_manual_wmseg = file_manual_wmseg + '_in_old_template_space' + ext_manual_wmseg
            sct.run('isct_antsRegistration -d 3 -t Translation[0] -m MI[' + fname_old_template_wm + ',' +
                    fname_manual_wmseg + ',1,16] -o [reg_ref_to_res,' + corrected_manual_wmseg +
                    '] -n BSpline[3] -c 0 -f 1 -s 0')
            # sct.run('sct_maths -i '+corrected_manual_wmseg+' -thr 0.1 -o '+corrected_manual_wmseg)
            sct.run('sct_maths -i ' + corrected_manual_wmseg + ' -bin 0.1 -o ' + corrected_manual_wmseg)
            status_old_wm, output_old_wm = sct.run(
                'sct_dice_coefficient -i ' + corrected_manual_wmseg + ' -d ' + fname_old_template_wm + '  -2d-slices 2',
                error_exit='warning')

        # --- DC new template
        try:
            status_new_gm, output_new_gm = sct.run('sct_dice_coefficient -i ' + file_manual_gmseg + ext_manual_gmseg +
                                                   ' -d ' + fname_new_template_gm + ' -2d-slices 2',
                                                   error_exit='warning',
                                                   raise_exception=True)
        except Exception:
            # put the result and the reference in the same space using a registration with ANTs with no iteration:
            corrected_manual_gmseg = file_manual_gmseg + '_in_new_template_space' + ext_manual_gmseg
            sct.run('isct_antsRegistration -d 3 -t Translation[0] -m MI[' + fname_new_template_gm + ',' +
                    file_manual_gmseg + ext_manual_gmseg + ',1,16] -o [reg_ref_to_res,' + corrected_manual_gmseg +
                    '] -n BSpline[3] -c 0 -f 1 -s 0')
            # sct.run('sct_maths -i '+corrected_manual_gmseg+' -thr 0.1 -o '+corrected_manual_gmseg)
            sct.run('sct_maths -i ' + corrected_manual_gmseg + ' -bin 0.1 -o ' + corrected_manual_gmseg)
            status_new_gm, output_new_gm = sct.run(
                'sct_dice_coefficient -i ' + corrected_manual_gmseg + ' -d ' + fname_new_template_gm + '  -2d-slices 2',
                error_exit='warning')

        try:
            status_new_wm, output_new_wm = sct.run(
                'sct_dice_coefficient -i ' + fname_manual_wmseg + ' -d ' + fname_new_template_wm + ' -2d-slices 2',
                error_exit='warning',
                raise_exception=True)
        except Exception:
            # put the result and the reference in the same space using a registration with ANTs with no iteration:
            path_manual_wmseg, file_manual_wmseg, ext_manual_wmseg = sct.extract_fname(fname_manual_wmseg)
            corrected_manual_wmseg = file_manual_wmseg + '_in_new_template_space' + ext_manual_wmseg
            sct.run('isct_antsRegistration -d 3 -t Translation[0] -m MI[' + fname_new_template_wm + ',' +
                    fname_manual_wmseg + ',1,16] -o [reg_ref_to_res,' + corrected_manual_wmseg +
                    '] -n BSpline[3] -c 0 -f 1 -s 0')
            # sct.run('sct_maths -i '+corrected_manual_wmseg+' -thr 0.1 -o '+corrected_manual_wmseg)
            sct.run('sct_maths -i ' + corrected_manual_wmseg + ' -bin 0.1 -o ' + corrected_manual_wmseg)
            status_new_wm, output_new_wm = sct.run(
                'sct_dice_coefficient -i ' + corrected_manual_wmseg + ' -d ' + fname_new_template_wm + '  -2d-slices 2',
                error_exit='warning')

        dice_name = 'dice_multilabel_reg.txt'
        dice_fic = open(dice_name, 'w')
        dice_fic.write(
            'The "diff" columns are comparisons between regular template registration and corrected template registration according to SC internal structure\n'
            'Diff = metric_corrected_reg - metric_regular_reg\n')
        dice_fic.write('#Slice, WM DC, WM diff, GM DC, GM diff\n')

        init_dc = '2D Dice coefficient by slice:\n'

        old_gm_dc = output_old_gm[output_old_gm.find(init_dc) + len(init_dc):].split('\n')
        old_wm_dc = output_old_wm[output_old_wm.find(init_dc) + len(init_dc):].split('\n')
        new_gm_dc = output_new_gm[output_new_gm.find(init_dc) + len(init_dc):].split('\n')
        new_wm_dc = output_new_wm[output_new_wm.find(init_dc) + len(init_dc):].split('\n')

        for i in range(len(old_gm_dc)):
            if i not in no_ref_slices:
                i_new_gm, val_new_gm = new_gm_dc[i].split(' ')
                i_new_wm, val_new_wm = new_wm_dc[i].split(' ')
                i_old_gm, val_old_gm = old_gm_dc[i].split(' ')
                i_old_wm, val_old_wm = old_wm_dc[i].split(' ')

                assert i == int(i_new_gm) == int(i_new_wm) == int(i_old_gm) == int(
                    i_old_wm), 'ERROR: when comparing Dice coefficients, slice numbers differs.'

                dice_fic.write(
                    str(i) + ', ' + val_new_wm + ', ' + str(float(val_new_wm) - float(val_old_wm)) + ', ' + val_new_gm +
                    ', ' + str(float(val_new_gm) - float(val_old_gm)) + '\n')
            else:
                dice_fic.write(str(i) + ', NO MANUAL SEGMENTATION\n')
        dice_fic.close()
        os.chdir('..')

        sct.generate_output_file(tmp_dir + hd_name, self.param.output_folder + hd_name)
        sct.generate_output_file(tmp_dir + dice_name, self.param.output_folder + dice_name)

        if self.param.remove_tmp:
            shutil.rmtree(tmp_dir, ignore_errors=True)


def thr_im(im, low_thr, high_thr):
    im.data[im.data > high_thr] = 1
    im.data[im.data <= low_thr] = 0
    return im


def crop_im(fname_im, fname_mask):
    fname_im_crop = sct.add_suffix(fname_im, '_crop')
    image_cropper = sct_crop_image.main(['-i', fname_im,
                                         '-m', fname_mask,
                                         '-o', fname_im_crop], do_return=True)

    return (fname_im_crop,
            int(image_cropper.xmin), int(image_cropper.xmax),
            int(image_cropper.ymin), int(image_cropper.ymax),
            int(image_cropper.zmin), int(image_cropper.zmax))


def pad_im(fname_im, nx_full, ny_full, nz_full, xi, xf, yi, yf, zi, zf):
    fname_im_pad = sct.add_suffix(fname_im, '_pad')
    pad_xi = str(xi)
    pad_xf = str(nx_full - (xf + 1))
    pad_yi = str(yi)
    pad_yf = str(ny_full - (yf + 1))
    pad_zi = str(zi)
    pad_zf = str(nz_full - (zf + 1))
    pad = ','.join([pad_xi, pad_xf, pad_yi, pad_yf, pad_zi, pad_zf])
    if len(msct_image.Image(fname_im).data.shape) == 5:
        status, output = sct.run('sct_image -i ' + fname_im + ' -mcs')
        s = 'Created file(s):\n-->'
        output_fnames = output[output.find(s) + len(s):].split('\n')[0].split("'")
        fname_comp_list = [output_fnames[i] for i in range(1, len(output_fnames), 2)]
        fname_comp_pad_list = []
        for fname_comp in fname_comp_list:
            fname_comp_pad = sct.add_suffix(fname_comp, '_pad')
            sct.run('sct_image -i ' + fname_comp + ' -pad-asym ' + pad + ' -o ' + fname_comp_pad)
            fname_comp_pad_list.append(fname_comp_pad)
        components = ','.join(fname_comp_pad_list)
        sct.run('sct_image -i ' + components + ' -omc -o ' + fname_im_pad)
        sct.check_file_exist(fname_im_pad, verbose=1)
    else:
        sct.run('sct_image -i ' + fname_im + ' -pad-asym ' + pad + ' -o ' + fname_im_pad)
    return fname_im_pad


def visualize_warp(fname_warp, fname_grid=None, step=3, rm_tmp=True):
    if fname_grid is None:
        from numpy import zeros
        tmp_dir = sct.tmp_create()
        im_warp = msct_image.Image(fname_warp)
        os.chdir(tmp_dir)

        assert len(im_warp.data.shape) == 5, 'ERROR: Warping field does bot have 5 dimensions...'
        nx, ny, nz, nt, ndimwarp = im_warp.data.shape

        # nx, ny, nz, nt, px, py, pz, pt = im_warp.dim
        # This does not work because dimensions of a warping field are not correctly read : it would be 1,1,1,1,1,1,1,1

        sq = zeros((step, step))
        sq[step - 1] = 1
        sq[:, step - 1] = 1
        dat = zeros((nx, ny, nz))
        for i in range(0, dat.shape[0], step):
            for j in range(0, dat.shape[1], step):
                for k in range(dat.shape[2]):
                    if dat[i:i + step, j:j + step, k].shape == (step, step):
                        dat[i:i + step, j:j + step, k] = sq
        fname_grid = 'grid_' + str(step) + '.nii.gz'
        im_grid = msct_image.Image(param=dat)
        grid_hdr = im_warp.hdr
        im_grid.hdr = grid_hdr
        im_grid.setFileName(fname_grid)
        im_grid.save()
        fname_grid_resample = sct.add_suffix(fname_grid, '_resample')
        sct.run('sct_resample -i ' + fname_grid + ' -f 3x3x1 -x nn -o ' + fname_grid_resample)
        fname_grid = tmp_dir + fname_grid_resample
        os.chdir('..')
    path_warp, file_warp, ext_warp = sct.extract_fname(fname_warp)
    grid_warped = path_warp + 'grid_warped_gm' + ext_warp
    sct.run('sct_apply_transfo -i ' + fname_grid + ' -d ' + fname_grid + ' -w ' + fname_warp + ' -o ' + grid_warped)
    if rm_tmp:
        shutil.rmtree(tmp_dir, ignore_errors=True)
    return grid_warped


def get_parser():
    # Initialize the parser
<<<<<<< HEAD
    parser = msct_parser.Parser(__file__)
    parser.usage.set_description('Multi-label registration\n')
    parser.add_option(
        name="-gm",
        type_value="file",
        description="Gray matter automatic segmentation",
        mandatory=True,
        example='t2star_gmseg.nii.gz')
    parser.add_option(
        name="-wm",
        type_value="file",
        description="White matter automatic segmentation",
        mandatory=True,
        example='t2star_wmseg.nii.gz')
    parser.add_option(
        name="-t",
        type_value="folder",
        description="Path to template (registered on target image)",
        mandatory=False,
        default_value='label/')
    parser.add_option(
        name="-w",
        type_value="file",
        description="Warping field template --> target image",
        mandatory=True,
        example='warp_template2t2star.nii.gz')

    parser.add_option(
        name="-param",
        type_value="str",
        description="Parameters for the multimodal registration between multilabel images",
        mandatory=False,
        default_value=Param().param_reg,
        example='step=1,algo=slicereg,metric=MeanSquares,step=2,algo=syn,metric=MeanSquares,iter=2:step=3,algo=bsplinesyn,metric=MeanSquares,iter=5,smooth=1'
    )
=======
    parser = Parser(__file__)
    parser.usage.set_description('Registration function to improve the template registration by accounting for the gray and white matter shape using a multi-label approach. Output is a warping field from the template to the target image accounting for the gray matter shape. If -winv is used, output also includes the inverse warping field (from the target image to the template) that accounts for the gray matter shape.')
    parser.add_option(name="-gm",
                      type_value="file",
                      description="Gray matter automatic segmentation",
                      mandatory=True,
                      example='t2star_gmseg.nii.gz')
    parser.add_option(name="-wm",
                      type_value="file",
                      description="White matter automatic segmentation",
                      mandatory=True,
                      example='t2star_wmseg.nii.gz')
    parser.add_option(name="-t",
                      type_value="folder",
                      description="Path to template (registered on target image)",
                      mandatory=False,
                      default_value='label/')
    parser.add_option(name="-w",
                      type_value="file",
                      description="Warping field template --> target image",
                      mandatory=True,
                      example='warp_template2t2star.nii.gz')

    parser.add_option(name="-param",
                      type_value="str",
                      description="Parameters for the multimodal registration between multilabel images",
                      mandatory=False,
                      default_value=Param().param_reg,
                      example='step=1,algo=slicereg,metric=MeanSquares,step=2,algo=syn,metric=MeanSquares,iter=2:step=3,algo=bsplinesyn,metric=MeanSquares,iter=5,smooth=1')
>>>>>>> 9db81bec

    parser.usage.addSection('\nOUTPUT OTIONS')
    parser.add_option(
        name="-winv",
        type_value="file",
        description="Warping field target image --> template. If you need to output the inversed warping field",
        mandatory=False,
        example='warp_t2star2teplate.nii.gz')
    parser.add_option(
        name="-ofolder",
        type_value="folder_creation",
        description="Path to an output folder",
        mandatory=False,
        example='multilabel_registration/')

    parser.usage.addSection('\nVALIDATION: Use both flags for validation.')
    parser.add_option(
        name="-manual-gm",
        type_value='file',
        description='Manual gray matter segmentation on the target image. ',
        mandatory=False,
        example='t2star_manual_gmseg.nii.gz')
    parser.add_option(
        name="-sc",
        type_value='file',
        description='Spinal cord segmentation on the target image. ',
        mandatory=False,
        example='t2star_seg.nii.gz')

    parser.usage.addSection('\nMISC')
    parser.add_option(
        name='-qc',
        type_value='multiple_choice',
        description='Output images for quality control.',
        mandatory=False,
        example=['0', '1'],
        default_value='1')
    parser.add_option(
        name="-r",
        type_value="multiple_choice",
        description='Remove temporary files.',
        mandatory=False,
        default_value='1',
        example=['0', '1'])
    parser.add_option(
        name="-v",
        type_value='multiple_choice',
        description="verbose: 0 = nothing, 1 = classic, 2 = expended",
        mandatory=False,
        example=['0', '1', '2'],
        default_value='1')

    return parser


def main(args=None):
    if not args:
        args = sys.argv[1:]
    else:
        script_name =os.path.splitext(os.path.basename(__file__))[0]
        sct.printv('{0} {1}'.format(script_name, " ".join(args)))

    # Get parser info
    parser = get_parser()
    arguments = parser.parse(args)
    ml_param = Param()

    fname_gm = arguments['-gm']
    fname_wm = arguments['-wm']
    path_template = arguments['-t']
    if not sct.check_folder_exist(path_template):
        sct.printv(
            parser.usage.generate(
                error='ERROR: label/ folder does not exist. Please specify the path to the template using flag -t'))
    fname_warp_template = arguments['-w']

    fname_warp_target2template = None
    fname_manual_gmseg = None
    fname_sc_seg = None

    if '-param' in arguments:
        ml_param.param_reg = arguments['-param']
    if '-manual-gm' in arguments:
        fname_manual_gmseg = arguments['-manual-gm']
    if '-sc' in arguments:
        fname_sc_seg = arguments['-sc']
    if '-winv' in arguments:
        fname_warp_target2template = arguments['-winv']
    if '-ofolder' in arguments:
        ml_param.output_folder = sct.slash_at_the_end(arguments['-ofolder'], 1)
    if '-qc' in arguments:
        ml_param.qc = int(arguments['-qc'])
    if '-r' in arguments:
        ml_param.remove_tmp = int(arguments['-r'])
    if '-v' in arguments:
        ml_param.verbose = int(arguments['-v'])

    apply_warp = 0
    if '-apply-warp' in arguments:
        apply_warp = int(arguments['-apply-warp'])

    if (fname_manual_gmseg is not None and fname_sc_seg is None) \
            or (fname_manual_gmseg is None and fname_sc_seg is not None):
        sct.printv(parser.usage.generate(error='ERROR: you need to specify both arguments : -manual-gm and -sc.'))

    ml_reg = MultiLabelRegistration(
        fname_gm,
        fname_wm,
        path_template,
        fname_warp_template,
        param=ml_param,
        fname_warp_target2template=fname_warp_target2template,
        apply_warp_template=apply_warp)
    ml_reg.register()
    if fname_manual_gmseg is not None:
        ml_reg.validation(fname_manual_gmseg, fname_sc_seg)


if __name__ == "__main__":
    main()<|MERGE_RESOLUTION|>--- conflicted
+++ resolved
@@ -151,13 +151,8 @@
         fname_warp_multilabel_template2auto = 'warp_' + file_template_ml + '2' + file_automatic_ml + '.nii.gz'
         fname_warp_multilabel_auto2template = 'warp_' + file_automatic_ml + '2' + file_template_ml + '.nii.gz'
 
-<<<<<<< HEAD
-        self.fname_warp_template2gm = 'warp_template2' + file_gm + '.nii.gz'
-=======
-        self.fname_warp_template2gm = sct.extract_fname(self.fname_warp_template2target)[1] + '_reg_gm' +sct.extract_fname(self.fname_warp_template2target)[2]
-        # fname_warp_multilabel_template2auto = pad_im(fname_warp_multilabel_template2auto, nx, ny, nz, xi, xf, yi, yf, zi, zf)
-        # fname_warp_multilabel_auto2template = pad_im(fname_warp_multilabel_auto2template, nx, ny, nz, xi, xf, yi, yf, zi, zf)
->>>>>>> 9db81bec
+        self.fname_warp_template2gm = sct.extract_fname(self.fname_warp_template2target)[1] + '_reg_gm' +\
+                                      sct.extract_fname(self.fname_warp_template2target)[2]
 
         sct.run('sct_concat_transfo -w ' + file_warp_template2target + ext_warp_template2target + ',' +
                 fname_warp_multilabel_template2auto + ' -d ' + file_gm + ext_gm + ' -o ' + self.fname_warp_template2gm)
@@ -170,14 +165,10 @@
             elif self.template == 'PAM50':
                 fname_dest = path_sct + '/data/PAM50/template/PAM50_t2.nii.gz'
 
-<<<<<<< HEAD
-            self.fname_warp_gm2template = 'warp_' + file_gm + '_gm2template.nii.gz'
-            sct.run('sct_concat_transfo -w ' + fname_warp_multilabel_auto2template + ',' + file_warp_target2template +
-                    ext_warp_target2template + ' -d ' + fname_dest + ' -o ' + self.fname_warp_gm2template)
-=======
-            self.fname_warp_gm2template = sct.extract_fname(self.fname_warp_target2template)[1] + '_reg_gm' +sct.extract_fname(self.fname_warp_target2template)[2]
-            sct.run('sct_concat_transfo -w '+fname_warp_multilabel_auto2template+','+file_warp_target2template+ext_warp_target2template+' -d '+fname_dest+' -o '+self.fname_warp_gm2template)
->>>>>>> 9db81bec
+            self.fname_warp_gm2template = sct.extract_fname(self.fname_warp_target2template)[1] \
+                                          + '_reg_gm' +sct.extract_fname(self.fname_warp_target2template)[2]
+            sct.run('sct_concat_transfo -w '+fname_warp_multilabel_auto2template+','+file_warp_target2template +
+                    ext_warp_target2template+' -d '+fname_dest+' -o '+self.fname_warp_gm2template)
 
         os.chdir('..')
 
@@ -482,44 +473,7 @@
 
 def get_parser():
     # Initialize the parser
-<<<<<<< HEAD
     parser = msct_parser.Parser(__file__)
-    parser.usage.set_description('Multi-label registration\n')
-    parser.add_option(
-        name="-gm",
-        type_value="file",
-        description="Gray matter automatic segmentation",
-        mandatory=True,
-        example='t2star_gmseg.nii.gz')
-    parser.add_option(
-        name="-wm",
-        type_value="file",
-        description="White matter automatic segmentation",
-        mandatory=True,
-        example='t2star_wmseg.nii.gz')
-    parser.add_option(
-        name="-t",
-        type_value="folder",
-        description="Path to template (registered on target image)",
-        mandatory=False,
-        default_value='label/')
-    parser.add_option(
-        name="-w",
-        type_value="file",
-        description="Warping field template --> target image",
-        mandatory=True,
-        example='warp_template2t2star.nii.gz')
-
-    parser.add_option(
-        name="-param",
-        type_value="str",
-        description="Parameters for the multimodal registration between multilabel images",
-        mandatory=False,
-        default_value=Param().param_reg,
-        example='step=1,algo=slicereg,metric=MeanSquares,step=2,algo=syn,metric=MeanSquares,iter=2:step=3,algo=bsplinesyn,metric=MeanSquares,iter=5,smooth=1'
-    )
-=======
-    parser = Parser(__file__)
     parser.usage.set_description('Registration function to improve the template registration by accounting for the gray and white matter shape using a multi-label approach. Output is a warping field from the template to the target image accounting for the gray matter shape. If -winv is used, output also includes the inverse warping field (from the target image to the template) that accounts for the gray matter shape.')
     parser.add_option(name="-gm",
                       type_value="file",
@@ -548,7 +502,6 @@
                       mandatory=False,
                       default_value=Param().param_reg,
                       example='step=1,algo=slicereg,metric=MeanSquares,step=2,algo=syn,metric=MeanSquares,iter=2:step=3,algo=bsplinesyn,metric=MeanSquares,iter=5,smooth=1')
->>>>>>> 9db81bec
 
     parser.usage.addSection('\nOUTPUT OTIONS')
     parser.add_option(
