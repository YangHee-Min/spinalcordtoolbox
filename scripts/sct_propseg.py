--- conflicted
+++ resolved
@@ -508,12 +508,8 @@
             shutil.rmtree(path_tmp_viewer, ignore_errors=True)
 
     sct.printv('\nDone! To view results, type:', verbose)
-<<<<<<< HEAD
-    sct.printv("fslview "+fname_data+" "+fname_seg+" -l Red -b 0,1 -t 0.7 &\n", verbose, 'info')
+    sct.printv("fslview " + fname_input_data + " " + fname_seg + " -l Red -b 0,1 -t 0.7 &\n", verbose, 'info')
 
 
 if __name__ == "__main__":
-    main()
-=======
-    sct.printv("fslview " + fname_input_data + " " + fname_seg + " -l Red -b 0,1 -t 0.7 &\n", verbose, 'info')
->>>>>>> 56d03f1d
+    main()