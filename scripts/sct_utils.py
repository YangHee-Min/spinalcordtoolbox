#!/usr/bin/env python
###############################################################################
#
# Module containing several useful functions.
#
# PLEASE!! SORT FUNCTIONS ALPHABETICALLY!
#
# -----------------------------------------------------------------------------
# Copyright (c) 2013 Polytechnique Montreal <www.neuro.polymtl.ca>
# Author: Julien Cohen-Adad
# Modified: 2014-07-01
#
# About the license: see the file LICENSE.TXT
###############################################################################

import errno
import os
import re
import subprocess
import sys
import time
from sys import stdout


# TODO: under run(): add a flag "ignore error" for isct_ComposeMultiTransform
# TODO: check if user has bash or t-schell for fsloutput definition


# define class color
class bcolors(object):
    normal = '\033[0m'
    red = '\033[91m'
    green = '\033[92m'
    yellow = '\033[93m'
    blue = '\033[94m'
    magenta = '\033[95m'
    cyan = '\033[96m'
    bold = '\033[1m'
    underline = '\033[4m'


def add_suffix(fname, suffix):
    """
    Add suffix between end of file name and extension on a nii or nii.gz file.
    :param fname: absolute or relative file name. Example: t2.nii
    :param suffix: suffix. Example: _mean
    :return: file name with suffix. Example: t2_mean.nii
    """
    # get index of extension. Here, we search from the end to avoid issue with folders that have ".nii" in their name.
    ind_nii = fname.rfind('.nii')
    # in case no extension was found (i.e. only prefix was specified by user)
    if ind_nii == -1:
        return fname[:len(fname)] + suffix
    else:
        # return file name with suffix
        return fname[:ind_nii] + suffix + fname[ind_nii:]


def run(cmd, verbose=1, error_exit='error', raise_exception=False):
<<<<<<< HEAD
    if verbose == 2:
        printv(sys._getframe().f_back.f_code.co_name, 1, 'process')
    if verbose:
        print(bcolors.blue + cmd + bcolors.normal)
=======
    # if verbose == 2:
    #     printv(sys._getframe().f_back.f_code.co_name, 1, 'process')
    if verbose:
        printv(cmd, 1, 'process')
>>>>>>> 1fa25738
    process = subprocess.Popen(cmd, shell=True, stdin=subprocess.PIPE, stdout=subprocess.PIPE, stderr=subprocess.STDOUT)
    output_final = ''
    while True:
        output = process.stdout.readline()
        if output == '' and process.poll() is not None:
            break
        if output:
            if verbose == 2:
                print output.strip()
            output_final += output.strip() + '\n'
    status_output = process.returncode

    # need to remove the last \n character in the output -> return output_final[0:-1]
    if status_output:
        # from inspect import stack
        printv(output_final[0:-1], 1, error_exit)
        if raise_exception:
            raise Exception(output_final[0:-1])
    else:
        # no need to output process.returncode (because different from 0)
        return status_output, output_final[0:-1]


def checkRAM(os, verbose=1):
    if (os == 'linux'):
        status, output = run('grep MemTotal /proc/meminfo', 0)
        print 'RAM: ' + output
        ram_split = output.split()
        ram_total = float(ram_split[1])
        status, output = run('free -m', 0)
        print output
        return ram_total / 1024

    elif (os == 'osx'):
        status, output = run('hostinfo | grep memory', 0)
        print 'RAM: ' + output
        ram_split = output.split(' ')
        ram_total = float(ram_split[3])

        # Get process info
        ps = subprocess.Popen(['ps', '-caxm', '-orss,comm'], stdout=subprocess.PIPE).communicate()[0]
        vm = subprocess.Popen(['vm_stat'], stdout=subprocess.PIPE).communicate()[0]

        # Iterate processes
        processLines = ps.split('\n')
        sep = re.compile('[\s]+')
        rssTotal = 0  # kB
        for row in range(1, len(processLines)):
            rowText = processLines[row].strip()
            rowElements = sep.split(rowText)
            try:
                rss = float(rowElements[0]) * 1024
            except:
                rss = 0
            rssTotal += rss

        # Process vm_stat
        vmLines = vm.split('\n')
        sep = re.compile(':[\s]+')
        vmStats = {}
        for row in range(1, len(vmLines) - 2):
            rowText = vmLines[row].strip()
            rowElements = sep.split(rowText)
            vmStats[(rowElements[0])] = int(rowElements[1].strip('\.')) * 4096
        if verbose:
            print '  Wired Memory:\t\t%d MB' % (vmStats["Pages wired down"] / 1024 / 1024)
            print '  Active Memory:\t%d MB' % (vmStats["Pages active"] / 1024 / 1024)
            print '  Inactive Memory:\t%d MB' % (vmStats["Pages inactive"] / 1024 / 1024)
            print '  Free Memory:\t\t%d MB' % (vmStats["Pages free"] / 1024 / 1024)
        return ram_total


class Timer:
    def __init__(self, number_of_iteration=1):
        self.start_timer = 0
        self.time_list = []
        self.total_number_of_iteration = number_of_iteration
        self.number_of_iteration_done = 0
        self.is_started = False

    def start(self):
        self.start_timer = time.time()
        self.is_started = True

    def add_iteration(self, num_iteration_done=1):
        self.number_of_iteration_done += num_iteration_done
        self.time_list.append(time.time() - self.start_timer)
        remaining_iterations = self.total_number_of_iteration - self.number_of_iteration_done
        time_one_iteration = self.time_list[-1] / self.number_of_iteration_done
        remaining_time = remaining_iterations * time_one_iteration
        hours, rem = divmod(remaining_time, 3600)
        minutes, seconds = divmod(rem, 60)
        stdout.write('\rRemaining time: {:0>2}:{:0>2}:{:05.2f} ({}/{})'.format(
            int(hours), int(minutes), seconds, self.number_of_iteration_done, self.total_number_of_iteration))
        stdout.flush()

    def iterations_done(self, total_num_iterations_done):
        if total_num_iterations_done != 0:
            self.number_of_iteration_done = total_num_iterations_done
            self.time_list.append(time.time() - self.start_timer)
            remaining_iterations = self.total_number_of_iteration - self.number_of_iteration_done
            time_one_iteration = self.time_list[-1] / self.number_of_iteration_done
            remaining_time = remaining_iterations * time_one_iteration
            hours, rem = divmod(remaining_time, 3600)
            minutes, seconds = divmod(rem, 60)
            stdout.write('\rRemaining time: {:0>2}:{:0>2}:{:05.2f} ({}/{})'.format(
                int(hours), int(minutes), seconds, self.number_of_iteration_done, self.total_number_of_iteration))
            stdout.flush()

    def stop(self):
        self.time_list.append(time.time() - self.start_timer)
        hours, rem = divmod(self.time_list[-1], 3600)
        minutes, seconds = divmod(rem, 60)
        printv('Total time: {:0>2}:{:0>2}:{:05.2f}'.format(int(hours), int(minutes), seconds))
        self.is_started = False

    def printRemainingTime(self):
        remaining_iterations = self.total_number_of_iteration - self.number_of_iteration_done
        time_one_iteration = self.time_list[-1] / self.number_of_iteration_done
        remaining_time = remaining_iterations * time_one_iteration
        hours, rem = divmod(remaining_time, 3600)
        minutes, seconds = divmod(rem, 60)
        if self.is_started:
            stdout.write('\rRemaining time: {:0>2}:{:0>2}:{:05.2f} ({}/{})'.format(
                int(hours), int(minutes), seconds, self.number_of_iteration_done, self.total_number_of_iteration))
            stdout.flush()
        else:
            printv('Total time: {:0>2}:{:0>2}:{:05.2f}'.format(int(hours), int(minutes), seconds))

    def printTotalTime(self):
        hours, rem = divmod(self.time_list[-1], 3600)
        minutes, seconds = divmod(rem, 60)
        if self.is_started:
            stdout.write('\rRemaining time: {:0>2}:{:0>2}:{:05.2f}'.format(int(hours), int(minutes), seconds))
            stdout.flush()
        else:
            printv('Total time: {:0>2}:{:0>2}:{:05.2f}'.format(int(hours), int(minutes), seconds))


def extract_fname(fname):
    """Extract path, file and extension"""
    # extract path
    path_fname = os.path.dirname(fname) + '/'
    # check if only single file was entered (without path)
    if path_fname == '/':
        path_fname = ''
    # extract file and extension
    file_fname = fname
    file_fname = file_fname.replace(path_fname, '')
    file_fname, ext_fname = os.path.splitext(file_fname)
    # check if .nii.gz file
    if ext_fname == '.gz':
        file_fname = file_fname[0:len(file_fname) - 4]
        ext_fname = ".nii.gz"
    return path_fname, file_fname, ext_fname


def get_absolute_path(fname):
    """Return the absolute path of a file or a directory"""
    if os.path.isfile(fname) or os.path.isdir(fname):
        return os.path.realpath(fname)
    else:
        printv('\nERROR: ' + fname + ' does not exist. Exit program.\n', 1, 'error')


def check_file_exist(fname, verbose=1):
    if fname[0] == '-':
        # fname should be a warping field that will be inverted, ignore the "-"
        fname_to_test = fname[1:]
    else:
        fname_to_test = fname
    if os.path.isfile(fname_to_test):
        if verbose:
            printv('  OK: ' + fname, verbose, 'normal')
        return True
    else:
        printv('\nERROR: The file ' + fname + ' does not exist. Exit program.\n', 1, 'error')
        return False


def check_folder_exist(fname, verbose=1):
    if os.path.isdir(fname):
        printv('  OK: ' + fname, verbose, 'normal')
        return True
    else:
        printv('\nWarning: The directory ' + str(fname) + ' does not exist.\n', 1, 'warning')
        return False


def check_write_permission(fname, verbose=1):
    if os.path.isdir(fname):
        if os.path.isdir(fname):
            return os.access(fname, os.W_OK)
        else:
            printv('\nERROR: The directory ' + fname + ' does not exist. Exit program.\n', 1, 'error')
    else:
        path_fname, file_fname, ext_fname = extract_fname(os.path.abspath(fname))
        return os.access(path_fname, os.W_OK)


def create_folder(folder):
    if not os.path.exists(folder):
        try:
            os.makedirs(folder)
            return 0
        except OSError, e:
            if e.errno != errno.EEXIST:
                return 2
    else:
        return 1


def check_if_3d(fname):
    """
    Check if input volume is 3d or less.
    :param fname:
    :return: True or False
    """
    from msct_image import Image
    nx, ny, nz, nt, px, py, pz, pt = Image(fname).dim
    if not nt == 1:
        printv('\nERROR: ' + fname + ' is not a 3D volume. Exit program.\n', 1, 'error')
    else:
        return True


def check_if_rpi(fname):
    from sct_image import get_orientation_3d
    if not get_orientation_3d(fname, filename=True) == 'RPI':
        printv('\nERROR: ' + fname +
               ' is not in RPI orientation. Use sct_image -setorient to reorient your data. Exit program.\n', 1,
               'error')


def find_file_within_folder(fname, directory, seek_type='file'):
    """Find file (or part of file, e.g. 'my_file*.txt') within folder tree recursively - fname and directory must be
    strings
    seek_type: 'file' or 'dir' to look for either a file or a directory respectively."""
    import fnmatch

    all_path = []
    for root, dirs, files in os.walk(directory):
        if seek_type == 'dir':
            for folder in dirs:
                if fnmatch.fnmatch(folder, fname):
                    all_path.append(os.path.join(root, folder))
        else:
            for file in files:
                if fnmatch.fnmatch(file, fname):
                    all_path.append(os.path.join(root, file))
    return all_path


<<<<<<< HEAD
=======

#=======================================================================================================================
# create temporary folder and return path of tmp dir
#=======================================================================================================================
>>>>>>> 1fa25738
def tmp_create(verbose=1):
    printv('\nCreate temporary folder...', verbose)
    import time
    import random
<<<<<<< HEAD
    path_tmp = slash_at_the_end('tmp.' + time.strftime("%y%m%d%H%M%S") + '_' + str(random.randint(1, 1000000)), 1)
    run('mkdir ' + path_tmp, verbose)
=======
    path_tmp = slash_at_the_end('tmp.'+time.strftime("%y%m%d%H%M%S")+'_'+str(random.randint(1, 1000000)), 1)
    # create directory
    try:
        os.makedirs(path_tmp)
    except OSError:
        if not os.path.isdir(path_tmp):
            raise
>>>>>>> 1fa25738
    return path_tmp


def tmp_copy_nifti(fname, path_tmp, fname_out='data.nii', verbose=0):
    """Copy a nifti file to (temporary) folder and convert to .nii or .nii.gz"""
    path_fname, file_fname, ext_fname = extract_fname(fname)
    path_fname_out, file_fname_out, ext_fname_out = extract_fname(fname_out)

    run('cp ' + fname + ' ' + path_tmp + file_fname_out + ext_fname)
    if ext_fname_out == '.nii':
        run('fslchfiletype NIFTI ' + path_tmp + file_fname_out, 0)
    elif ext_fname_out == '.nii.gz':
        run('fslchfiletype NIFTI_GZ ' + path_tmp + file_fname_out, 0)


def generate_output_file(fname_in, fname_out, verbose=1):
    """Generate output file. Only works for images (e.g., nifti, nifti_gz)
    :param fname_in:
    :param fname_out:
    :param verbose:
    :return: fname_out
    """
    import shutil  # for moving files
    path_in, file_in, ext_in = extract_fname(fname_in)
    path_out, file_out, ext_out = extract_fname(fname_out)
    # if input image does not exist, give error
    if not os.path.isfile(fname_in):
        printv('  ERROR: File ' + fname_in + ' does not exist. Exit program.', 1, 'error')
        sys.exit(2)
    # if input and output fnames are the same, do nothing and exit function
    if fname_in == fname_out:
        printv('  WARNING: fname_in and fname_out are the same. Do nothing.', verbose, 'warning')
        print '  File created: ' + path_out + file_out + ext_out
        return path_out + file_out + ext_out
    # if fname_out already exists in nii or nii.gz format
    if os.path.isfile(path_out + file_out + ext_out):
        printv('  WARNING: File ' + path_out + file_out + ext_out + ' already exists. Deleting it...', 1, 'warning')
        os.remove(path_out + file_out + ext_out)
    if ext_in != ext_out:
        # Generate output file
        '''
        # TRY TO UNCOMMENT THIS LINES AND RUN IT IN AN OTHER STATION THAN EVANS (testing of sct_label_vertebrae and sct_smooth_spinalcord never stops with this lines on evans)
        if ext_in == '.nii.gz' and ext_out == '.nii':  # added to resolve issue #728
            run('gunzip -f ' + fname_in)
            os.rename(path_in + file_in + '.nii', fname_out)
        else:
        '''
        from sct_convert import convert
        convert(fname_in, fname_out)
    else:
        # Generate output file without changing the extension
        shutil.move(fname_in, fname_out)

    printv('  File created: ' + path_out + file_out + ext_out, verbose)
    return path_out + file_out + ext_out


def check_if_same_space(fname_1, fname_2):
    """check if two images are in the same space and same orientation"""
    from msct_image import Image
    from numpy import min, nonzero, all, around
    from numpy import abs as np_abs
    from numpy import log10 as np_log10

    im_1 = Image(fname_1)
    im_2 = Image(fname_2)
    q1 = im_1.hdr.get_qform()
    q2 = im_2.hdr.get_qform()

    dec = int(np_abs(round(np_log10(min(np_abs(q1[nonzero(q1)]))))) + 1)
    dec = 4 if dec > 4 else dec
    return all(around(q1, dec) == around(q2, dec))


def printv(string, verbose=1, type='normal'):
    """enables to print color coded messages, depending on verbose status """

    colors = {
        'normal': bcolors.normal,
        'info': bcolors.green,
        'warning': bcolors.yellow,
        'error': bcolors.red,
        'code': bcolors.blue,
        'bold': bcolors.bold,
        'process': bcolors.magenta
    }

    if verbose:
        # Print color only if the output is the terminal
        if sys.stdout.isatty():
            color = colors.get(type, bcolors.normal)
            print(color + string + bcolors.normal)
        else:
            print(string)

    if type == 'error':
        from inspect import stack
        import traceback

        frame, filename, line_number, function_name, lines, index = stack()[1]
        if sys.stdout.isatty():
            print('\n' + bcolors.red + filename + traceback.format_exc() + bcolors.normal)
        else:
            print('\n' + filename + traceback.format_exc())
        sys.exit(2)


<<<<<<< HEAD
=======

#=======================================================================================================================
# send email
#=======================================================================================================================
def send_email(addr_to, addr_from='spinalcordtoolbox@gmail.com', passwd_from='', subject='', message='', filename=None):
    import smtplib
    from email.MIMEMultipart import MIMEMultipart
    from email.MIMEText import MIMEText
    from email.MIMEBase import MIMEBase
    from email import encoders

    msg = MIMEMultipart()

    msg['From'] = addr_from
    msg['To'] = addr_to
    msg['Subject'] = subject  # "SUBJECT OF THE EMAIL"
    body = message  # "TEXT YOU WANT TO SEND"

    msg.attach(MIMEText(body, 'plain'))

    # filename = "NAME OF THE FILE WITH ITS EXTENSION"
    if filename:
        attachment = open(filename, "rb")
        part = MIMEBase('application', 'octet-stream')
        part.set_payload((attachment).read())
        encoders.encode_base64(part)
        part.add_header('Content-Disposition', "attachment; filename= %s" % filename)
        msg.attach(part)

    server = smtplib.SMTP('smtp.gmail.com', 587)
    server.starttls()
    server.login(addr_from, passwd_from)
    text = msg.as_string()
    server.sendmail(addr_from, addr_to, text)
    server.quit()



#=======================================================================================================================
# sign
#=======================================================================================================================
# Get the sign of a number. Returns 1 if x>=0 and -1 if x<0
>>>>>>> 1fa25738
def sign(x):
    """Get the sign of a number. Returns 1 if x>=0 and -1 if x<0"""
    if x >= 0:
        return 1
    else:
        return -1


def slash_at_the_end(path, slash=0):
    """make sure there is (or not) a slash at the end of path name"""
    if slash == 0:
        if path[-1:] == '/':
            path = path[:-1]
    if slash == 1:
        if not path[-1:] == '/':
            path = path + '/'
    return path


def delete_nifti(fname_in):
    # extract input file extension
    path_in, file_in, ext_in = extract_fname(fname_in)
    # delete nifti if exist
    if os.path.isfile(path_in + file_in + '.nii'):
        os.system('rm ' + path_in + file_in + '.nii')
    # delete nifti if exist
    if os.path.isfile(path_in + file_in + '.nii.gz'):
        os.system('rm ' + path_in + file_in + '.nii.gz')


def get_interpolation(program, interp):
    """get correct interpolation field depending on program used. Supported programs: ants, flirt, WarpImageMultiTransform"""
    # TODO: check if field and program exists
    interp_program = ''
    # FLIRT
    if program == 'flirt':
        if interp == 'nn':
            interp_program = ' -interp nearestneighbour'
        elif interp == 'linear':
            interp_program = ' -interp trilinear'
        elif interp == 'spline':
            interp_program = ' -interp spline'
    # ANTs
    elif program == 'ants' or program == 'ants_affine' or program == 'isct_antsApplyTransforms' or program == 'isct_antsSliceRegularizedRegistration':
        if interp == 'nn':
            interp_program = ' -n NearestNeighbor'
        elif interp == 'linear':
            interp_program = ' -n Linear'
        elif interp == 'spline':
            interp_program = ' -n BSpline[3]'
    # check if not assigned
    if interp_program == '':
        printv(
            'WARNING (' + os.path.basename(__file__) + '): interp_program not assigned. Using linear for ants_affine.',
            1, 'warning')
        interp_program = ' -n Linear'
    # return
    return interp_program


def template_dict(template):
    """Dictionary of file names for template
    :param template:
    :return: dict_template
    """
    if template == 'PAM50':
        dict_template = {'t2': 'template/PAM50_t2.nii.gz', 't1': 'template/PAM50_t1.nii.gz'}
    return dict_template


class UnsupportedOs(Exception):
    def __init__(self, value):
        self.value = value

    def __str__(self):
        return repr(self.value)


class Os(object):
    '''Work out which platform we are running on'''

    def __init__(self):
        import os
        if os.name != 'posix': raise UnsupportedOs('We only support OS X/Linux')
        import platform
        self.os = platform.system().lower()
        self.arch = platform.machine()
        self.applever = ''

        if self.os == 'darwin':
            self.os = 'osx'
            self.vendor = 'apple'
            self.version = Version(platform.release())
            (self.applever, _, _) = platform.mac_ver()
            if self.arch == 'Power Macintosh': raise UnsupportedOs('We do not support PowerPC')
            self.glibc = ''
            self.bits = ''
        elif self.os == 'linux':
            if hasattr(platform, 'linux_distribution'):
                # We have a modern python (>2.4)
                (self.vendor, version, _) = platform.linux_distribution(full_distribution_name=0)
            else:
                (self.vendor, version, _) = platform.dist()
            self.vendor = self.vendor.lower()
            self.version = Version(version)
            self.glibc = platform.libc_ver()
            if self.arch == 'x86_64':
                self.bits = '64'
            else:
                self.bits = '32'
                # raise UnsupportedOs("We no longer support 32 bit Linux. If you must use 32 bit Linux then try building from our sources.")
        else:
            raise UnsupportedOs("We do not support this OS.")


class Version(object):
    def __init__(self, version_sct):
        self.version_sct = version_sct

        if not isinstance(version_sct, basestring):
            print version_sct
            raise Exception('Version is not a string.')

        # detect beta, if it exist
        version_sct_beta = version_sct.split('_')
        try:
            self.beta = version_sct_beta[1]
            version_sct_main = version_sct_beta[0]
            self.isbeta = True
        except IndexError:
            self.beta = ""
            version_sct_main = version_sct
            self.isbeta = False

        version_sct_split = version_sct_main.split('.')

        for v in version_sct_split:
            if not v.isdigit():
                raise ValueError('Bad version string.')
        self.major = int(version_sct_split[0])
        try:
            self.minor = int(version_sct_split[1])
        except IndexError:
            self.minor = 0
        try:
            self.patch = int(version_sct_split[2])
        except IndexError:
            self.patch = 0
        try:
            self.hotfix = int(version_sct_split[3])
        except IndexError:
            self.hotfix = 0

    def __repr__(self):
        return "Version(%s,%s,%s,%s,%r)" % (self.major, self.minor, self.patch, self.hotfix, self.beta)

    def __str__(self):
        result = str(self.major) + "." + str(self.minor)
        if self.patch != 0:
            result = result + "." + str(self.patch)
        if self.hotfix != 0:
            result = result + "." + str(self.hotfix)
        if self.beta != "":
            result = result + "_" + self.beta
        return result

    def __ge__(self, other):
        if not isinstance(other, Version):
            return NotImplemented
        if self > other or self == other:
            return True
        return False

    def __le__(self, other):
        if not isinstance(other, Version):
            return NotImplemented
        if self < other or self == other:
            return True
        return False

    def __cmp__(self, other):
        if not isinstance(other, Version):
            return NotImplemented
        if self.__lt__(other):
            return -1
        if self.__gt__(other):
            return 1
        return 0

    def __lt__(self, other):
        if not isinstance(other, Version):
            return NotImplemented
        if self.major < other.major:
            return True
        if self.major > other.major:
            return False
        if self.minor < other.minor:
            return True
        if self.minor > other.minor:
            return False
        if self.patch < other.patch:
            return True
        if self.patch > other.patch:
            return False
        if self.hotfix < other.hotfix:
            return True
        if self.hotfix > other.hotfix:
            return False
        if self.isbeta and not other.isbeta:
            return True
        if not self.isbeta and other.isbeta:
            return False
        # major, minor and patch all match so this is not less than
        return False

    def __gt__(self, other):
        if not isinstance(other, Version):
            return NotImplemented
        if self.major > other.major:
            return True
        if self.major < other.major:
            return False
        if self.minor > other.minor:
            return True
        if self.minor < other.minor:
            return False
        if self.patch > other.patch:
            return True
        if self.patch < other.patch:
            return False
        if self.hotfix > other.hotfix:
            return True
        if self.hotfix < other.hotfix:
            return False
        if not self.isbeta and other.isbeta:
            return True
        if self.isbeta and not other.isbeta:
            return False
        # major, minor and patch all match so this is not less than
        return False

    def __eq__(self, other):
        if not isinstance(other, Version):
            return NotImplemented
        if self.major == other.major and self.minor == other.minor and self.patch == other.patch and self.hotfix == other.hotfix and self.beta == other.beta:
            return True
        return False

    def __ne__(self, other):
        if not isinstance(other, Version):
            return NotImplemented
        if self.__eq__(other):
            return False
        return True

    def isLessThan_MajorMinor(self, other):
        if self.major < other.major:
            return True
        if self.major > other.major:
            return False
        if self.minor < other.minor:
            return True
        else:
            return False

    def isGreaterOrEqualThan_MajorMinor(self, other):
        if self.major > other.major:
            return True
        if self.major < other.major:
            return False
        if self.minor >= other.minor:
            return True
        else:
            return False

    def isEqualTo_MajorMinor(self, other):
        return self.major == other.major and self.minor == other.minor

    def isLessPatchThan_MajorMinor(self, other):
        if self.isEqualTo_MajorMinor(other):
            if self.patch < other.patch:
                return True
        return False

    def getFolderName(self):
        result = str(self.major) + "." + str(self.minor)
        if self.patch != 0:
            result = result + "." + str(self.patch)
        if self.hotfix != 0:
            result = result + "." + str(self.hotfix)
        result = result + "_" + self.beta
        return result


class ___MsgUser(object):
    __debug = False
    __quiet = False

    @classmethod
    def debugOn(cls):
        cls.__debug = True

    @classmethod
    def debugOff(cls):
        cls.__debug = False

    @classmethod
    def quietOn(cls):
        cls.__quiet = True

    @classmethod
    def quietOff(cls):
        cls.__quiet = False

    @classmethod
    def isquiet(cls):
        return cls.__quiet

    @classmethod
    def isdebug(cls):
        return cls.__debug

    @classmethod
    def debug(cls, message, newline=True):
        if cls.__debug:
            from sys import stderr
            mess = str(message)
            if newline:
                mess += "\n"
            stderr.write(mess)

    @classmethod
    def message(cls, msg):
        if cls.__quiet:
            return
        print msg

    @classmethod
    def question(cls, msg):
        print msg,

    @classmethod
    def skipped(cls, msg):
        if cls.__quiet:
            return
        print "".join((bcolors.magenta, "[Skipped] ", bcolors.normal, msg))

    @classmethod
    def ok(cls, msg):
        if cls.__quiet:
            return
        print "".join((bcolors.green, "[OK] ", bcolors.normal, msg))

    @classmethod
    def failed(cls, msg):
        print "".join((bcolors.red, "[FAILED] ", bcolors.normal, msg))

    @classmethod
    def warning(cls, msg):
        if cls.__quiet:
            return
        print "".join((bcolors.yellow, bcolors.bold, "[Warning]", bcolors.normal, " ", msg))<|MERGE_RESOLUTION|>--- conflicted
+++ resolved
@@ -57,17 +57,8 @@
 
 
 def run(cmd, verbose=1, error_exit='error', raise_exception=False):
-<<<<<<< HEAD
-    if verbose == 2:
-        printv(sys._getframe().f_back.f_code.co_name, 1, 'process')
-    if verbose:
-        print(bcolors.blue + cmd + bcolors.normal)
-=======
-    # if verbose == 2:
-    #     printv(sys._getframe().f_back.f_code.co_name, 1, 'process')
     if verbose:
         printv(cmd, 1, 'process')
->>>>>>> 1fa25738
     process = subprocess.Popen(cmd, shell=True, stdin=subprocess.PIPE, stdout=subprocess.PIPE, stderr=subprocess.STDOUT)
     output_final = ''
     while True:
@@ -321,29 +312,16 @@
     return all_path
 
 
-<<<<<<< HEAD
-=======
-
-#=======================================================================================================================
-# create temporary folder and return path of tmp dir
-#=======================================================================================================================
->>>>>>> 1fa25738
 def tmp_create(verbose=1):
     printv('\nCreate temporary folder...', verbose)
     import time
     import random
-<<<<<<< HEAD
-    path_tmp = slash_at_the_end('tmp.' + time.strftime("%y%m%d%H%M%S") + '_' + str(random.randint(1, 1000000)), 1)
-    run('mkdir ' + path_tmp, verbose)
-=======
-    path_tmp = slash_at_the_end('tmp.'+time.strftime("%y%m%d%H%M%S")+'_'+str(random.randint(1, 1000000)), 1)
-    # create directory
+    path_tmp = ('tmp.' + time.strftime("%y%m%d%H%M%S") + '_' + str(random.randint(1, 1000000)))
     try:
         os.makedirs(path_tmp)
     except OSError:
         if not os.path.isdir(path_tmp):
             raise
->>>>>>> 1fa25738
     return path_tmp
 
 
@@ -451,12 +429,6 @@
         sys.exit(2)
 
 
-<<<<<<< HEAD
-=======
-
-#=======================================================================================================================
-# send email
-#=======================================================================================================================
 def send_email(addr_to, addr_from='spinalcordtoolbox@gmail.com', passwd_from='', subject='', message='', filename=None):
     import smtplib
     from email.MIMEMultipart import MIMEMultipart
@@ -490,12 +462,6 @@
     server.quit()
 
 
-
-#=======================================================================================================================
-# sign
-#=======================================================================================================================
-# Get the sign of a number. Returns 1 if x>=0 and -1 if x<0
->>>>>>> 1fa25738
 def sign(x):
     """Get the sign of a number. Returns 1 if x>=0 and -1 if x<0"""
     if x >= 0:
