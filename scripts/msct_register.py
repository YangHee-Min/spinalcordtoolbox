--- conflicted
+++ resolved
@@ -220,34 +220,6 @@
     # displacement_inverse = np.zeros([nz, 2])
     angle_src_dest = np.zeros(nz)
     z_nonzero = []
-<<<<<<< HEAD
-    # Loop across slices
-    for iz in range(0, nz):
-        try:
-            # compute PCA and get center or mass
-            coord_src[iz], pca_src[iz], centermass_src[iz, :] = compute_pca(data_src[:, :, iz])
-            coord_dest[iz], pca_dest[iz], centermass_dest[iz, :] = compute_pca(data_dest[:, :, iz])
-            # compute (src,dest) angle for first eigenvector
-            if rot == 1:
-                eigenv_src = pca_src[iz].components_.T[0][0], pca_src[iz].components_.T[1][0]  # pca_src.components_.T[0]
-                eigenv_dest = pca_dest[iz].components_.T[0][0], pca_dest[iz].components_.T[1][0]  # pca_dest.components_.T[0]
-                # Make sure first element is always positive (to prevent sign flipping)
-                if eigenv_src[0] <= 0:
-                    eigenv_src = tuple([i * (-1) for i in eigenv_src])
-                if eigenv_dest[0] <= 0:
-                    eigenv_dest = tuple([i * (-1) for i in eigenv_dest])
-                angle_src_dest[iz] = angle_between(eigenv_src, eigenv_dest)
-                # check if ratio between the two eigenvectors is high enough to prevent poor robustness
-                if pca_src[iz].explained_variance_ratio_[0] / pca_src[iz].explained_variance_ratio_[1] < pca_eigenratio_th:
-                    angle_src_dest[iz] = 0
-                if pca_dest[iz].explained_variance_ratio_[0] / pca_dest[iz].explained_variance_ratio_[1] < pca_eigenratio_th:
-                    angle_src_dest[iz] = 0
-            # append to list of z_nonzero
-            z_nonzero.append(iz)
-        # if one of the slice is empty, ignore it
-        except ValueError:
-            sct.printv('WARNING: Slice #' + str(iz) + ' is empty. It will be ignored.', verbose, 'warning')
-=======
 
     if rot == 1 or rot == 0:
         # Loop across slices
@@ -260,6 +232,11 @@
                 if rot == 1:
                     eigenv_src = pca_src[iz].components_.T[0][0], pca_src[iz].components_.T[1][0]  # pca_src.components_.T[0]
                     eigenv_dest = pca_dest[iz].components_.T[0][0], pca_dest[iz].components_.T[1][0]  # pca_dest.components_.T[0]
+                    # Make sure first element is always positive (to prevent sign flipping)
+                    if eigenv_src[0] <= 0:
+                        eigenv_src = tuple([i * (-1) for i in eigenv_src])
+                    if eigenv_dest[0] <= 0:
+                        eigenv_dest = tuple([i * (-1) for i in eigenv_dest])
                     angle_src_dest[iz] = angle_between(eigenv_src, eigenv_dest)
                     # check if ratio between the two eigenvectors is high enough to prevent poor robustness
                     if pca_src[iz].explained_variance_ratio_[0] / pca_src[iz].explained_variance_ratio_[1] < pca_eigenratio_th:
@@ -295,7 +272,6 @@
         #         sct.printv('WARNING: Slice #' + str(iz) + ' is empty. It will be ignored.', verbose, 'warning')
     else:
         raise ValueError("rot param == " + str(rot) + " not implemented")
->>>>>>> b0bc30be
 
     # regularize rotation
     if not polydeg == 0 and (rot == 1 or rot == 2):
